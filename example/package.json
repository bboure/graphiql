{
  "description": "An example using GraphiQL",
  "scripts": {
    "start": "node dist/server.js",
    "prestart": "npm run build",
    "build": ". build.sh"
  },
  "dependencies": {
    "babel-runtime": "^5.8.20",
    "express": "^4.12.4",
    "express-graphql": "^0.3.0",
    "graphiql": "../",
<<<<<<< HEAD
    "graphql": "^0.4.2",
    "react": "0.14.0",
    "react-dom": "0.14.0"
=======
    "graphql": "^0.4.8",
    "react": "0.13.3"
>>>>>>> c540a4c5
  },
  "devDependencies": {
    "babel": "^5.8.21"
  }
}<|MERGE_RESOLUTION|>--- conflicted
+++ resolved
@@ -10,14 +10,9 @@
     "express": "^4.12.4",
     "express-graphql": "^0.3.0",
     "graphiql": "../",
-<<<<<<< HEAD
-    "graphql": "^0.4.2",
+    "graphql": "^0.4.8",
     "react": "0.14.0",
     "react-dom": "0.14.0"
-=======
-    "graphql": "^0.4.8",
-    "react": "0.13.3"
->>>>>>> c540a4c5
   },
   "devDependencies": {
     "babel": "^5.8.21"
