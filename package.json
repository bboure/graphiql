{
  "private": true,
  "workspaces": [
    "packages/*"
  ],
  "options": {
    "mocha": "--full-trace --require resources/mochaBootload packages/*/src/**/__tests__/**/*-test.js",
    "mocha_tdd": "--full-trace --watch --require resources/mochaBootload packages/*/src/**/__tests__/**/*-test.js"
  },
  "scripts": {
    "test": "npm run lint && npm run pretty-check && npm run testonly && npm run check",
    "testonly": "babel-node ./node_modules/.bin/_mocha $npm_package_options_mocha",
    "t": "npm run testonly",
    "lint": "eslint src packages/**/src || (printf '\\033[33mTry: \\033[7m npm run lint -- --fix \\033[0m\\n' && exit 1)",
    "lint-check": "eslint --print-config .eslintrc.js | eslint-config-prettier-check",
    "check": "flow check --show-all-errors",
    "prepublish": "node resources/prepublish.js",
    "pretty": "node resources/pretty.js",
    "pretty-check": "node resources/pretty.js --check"
  },
  "devDependencies": {
    "babel-cli": "6.26.0",
    "babel-eslint": "7.2.3",
    "babel-plugin-check-es2015-constants": "6.22.0",
    "babel-plugin-syntax-async-functions": "6.13.0",
    "babel-plugin-transform-class-properties": "6.24.1",
    "babel-plugin-transform-es2015-arrow-functions": "6.22.0",
    "babel-plugin-transform-es2015-block-scoped-functions": "6.22.0",
    "babel-plugin-transform-es2015-block-scoping": "6.26.0",
    "babel-plugin-transform-es2015-classes": "6.24.1",
    "babel-plugin-transform-es2015-computed-properties": "6.24.1",
    "babel-plugin-transform-es2015-destructuring": "6.23.0",
    "babel-plugin-transform-es2015-duplicate-keys": "6.24.1",
    "babel-plugin-transform-es2015-function-name": "6.24.1",
    "babel-plugin-transform-es2015-literals": "6.22.0",
    "babel-plugin-transform-es2015-modules-commonjs": "6.26.0",
    "babel-plugin-transform-es2015-object-super": "6.24.1",
    "babel-plugin-transform-es2015-parameters": "6.24.1",
    "babel-plugin-transform-es2015-shorthand-properties": "6.24.1",
    "babel-plugin-transform-es2015-spread": "6.22.0",
    "babel-plugin-transform-es2015-template-literals": "6.22.0",
    "babel-plugin-transform-flow-strip-types": "6.22.0",
    "babel-plugin-transform-object-rest-spread": "6.26.0",
    "babel-plugin-transform-regenerator": "6.24.1",
    "babel-types": "6.26.0",
<<<<<<< HEAD
    "chai": "4.1.2",
    "eslint": "4.5.0",
=======
    "chai": "4.1.1",
    "eslint": "4.6.1",
>>>>>>> 2fe949f8
    "eslint-config-prettier": "^2.3.0",
    "eslint-plugin-babel": "4.1.2",
    "eslint-plugin-dependencies": "2.4.0",
    "eslint-plugin-flowtype": "2.35.0",
    "eslint-plugin-prefer-object-spread": "1.2.1",
    "flow-bin": "0.53.1",
    "graphql": "^0.10.5",
    "graphql-language-service-interface": "^0.1.0-0",
    "graphql-language-service-parser": "^0.1.0-0",
    "graphql-language-service-server": "^0.1.5-0",
    "graphql-language-service-types": "^0.1.0-0",
    "graphql-language-service-utils": "^0.1.0-0",
    "lerna": "^2.0.0",
    "mocha": "3.5.0",
    "prettier": "^1.5.3"
  }
}<|MERGE_RESOLUTION|>--- conflicted
+++ resolved
@@ -43,13 +43,8 @@
     "babel-plugin-transform-object-rest-spread": "6.26.0",
     "babel-plugin-transform-regenerator": "6.24.1",
     "babel-types": "6.26.0",
-<<<<<<< HEAD
     "chai": "4.1.2",
-    "eslint": "4.5.0",
-=======
-    "chai": "4.1.1",
     "eslint": "4.6.1",
->>>>>>> 2fe949f8
     "eslint-config-prettier": "^2.3.0",
     "eslint-plugin-babel": "4.1.2",
     "eslint-plugin-dependencies": "2.4.0",
