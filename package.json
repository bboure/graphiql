--- conflicted
+++ resolved
@@ -15,7 +15,6 @@
     "copy-to-clipboard": "./node-modules/copy-to-clipboard/index.js"
   },
   "scripts": {
-<<<<<<< HEAD
     "build": "lerna run build",
     "test": "yarn run lint && yarn run check && yarn run build && yarn run testonly",
     "testonly": "mocha $npm_package_options_mocha && lerna run test --scope graphiql",
@@ -26,99 +25,32 @@
     "prepublish": "node resources/prepublish.js",
     "pretty": "node resources/pretty.js",
     "pretty-check": "node resources/pretty.js --check"
-=======
-    "build": "bash ./resources/build.sh",
-    "check": "flow check",
-    "dev": "babel-node test/server.js",
-    "lint": "eslint --report-unused-disable-directives src",
-    "lint-check": "eslint --print-config .eslintrc | eslint-config-prettier-check",
-    "prettier": "prettier --write src/**/*.{js,jsx}",
-    "prepublish": ". ./resources/prepublish.sh",
-    "preversion": ". ./resources/checkgit.sh && npm test",
-    "test": "yarn check --integrity && npm run lint && npm run check && npm run testonly && npm run build",
-    "testonly": "jest"
-  },
-  "lint-staged": {
-    "*.js": [
-      "prettier --write",
-      "git add"
-    ]
-  },
-  "dependencies": {
-    "codemirror": "^5.47.0",
-    "codemirror-graphql": "^0.8.3",
-    "copy-to-clipboard": "^3.2.0",
-    "markdown-it": "^8.4.2"
-  },
-  "peerDependencies": {
-    "graphql": "^0.6.0 || ^0.7.0 || ^0.8.0-b || ^0.9.0 || ^0.10.0 || ^0.11.0 || ^0.12.0 || ^0.13.0 || ^14.0.0",
-    "prop-types": ">=15.5.0",
-    "react": "^15.6.0 || ^16.0.0",
-    "react-dom": "^15.6.0 || ^16.0.0"
->>>>>>> 1b58ec11
   },
   "devDependencies": {
     "@babel/cli": "7.4.4",
     "@babel/core": "7.4.5",
     "@babel/node": "7.4.5",
     "@babel/plugin-proposal-class-properties": "7.4.4",
-<<<<<<< HEAD
     "@babel/plugin-transform-runtime": "^7.4.4",
     "@babel/polyfill": "^7.4.4",
-    "@babel/preset-env": "7.4.4",
+    "@babel/preset-env": "7.4.5",
     "@babel/preset-flow": "7.0.0",
     "@babel/preset-react": "7.0.0",
     "@babel/register": "^7.4.4",
     "babel-eslint": "^10.0.1",
-    "chai": "4.1.2",
+    "chai": "4.2.0",
     "eslint": "^5.16.0",
-    "eslint-config-prettier": "4.2.0",
-=======
-    "@babel/preset-env": "7.4.5",
-    "@babel/preset-flow": "7.0.0",
-    "@babel/preset-react": "7.0.0",
-    "autoprefixer": "7.0.0",
-    "babel-eslint": "10.0.1",
-    "babel-jest": "^24.8.0",
-    "babelify": "10.0.0",
-    "browserify": "16.2.3",
-    "browserify-shim": "3.8.14",
-    "chai": "4.2.0",
-    "chai-subset": "1.6.0",
-    "enzyme": "^3.10.0",
-    "enzyme-adapter-react-15": "^1.4.0",
-    "eslint": "5.16.0",
     "eslint-config-prettier": "4.3.0",
->>>>>>> 1b58ec11
     "eslint-plugin-babel": "5.3.0",
     "eslint-plugin-dependencies": "2.4.0",
-    "eslint-plugin-flowtype": "3.9.1",
+    "eslint-plugin-flowtype": "3.10.3",
     "eslint-plugin-prefer-object-spread": "1.2.1",
     "eslint-plugin-react": "7.13.0",
-<<<<<<< HEAD
     "fetch-mock": "^6.0.0",
-    "flow-bin": "^0.100.0",
-    "graphql": "^14.3.0",
-    "lerna": "^3.13.1",
+    "flow-bin": "^0.101.0",
+    "graphql": "^14.3.1",
+    "lerna": "^3.15.0",
     "mocha": "6.1.4",
-    "prettier": "^1.17.1"
-=======
-    "express": "5.0.0-alpha.5",
-    "express-graphql": "0.6.7",
-    "flow-bin": "0.100.0",
-    "graphql": "14.3.1",
-    "jest": "^24.8.0",
-    "jsdom": "15.1.1",
-    "lint-staged": "8.1.7",
-    "postcss-cli": "4.1.0",
-    "prettier": "1.17.1",
-    "prop-types": "15.7.2",
-    "react": "15.6.2",
-    "react-dom": "15.6.2",
-    "react-test-renderer": "15.6.2",
-    "uglify-js": "3.6.0",
-    "uglifyify": "5.0.1",
-    "watchify": "3.11.1"
->>>>>>> 1b58ec11
+    "prettier": "^1.18.2"
   }
 }