{
  "name": "codemirror-graphql",
  "version": "0.6.11",
  "description": "GraphQL mode and helpers for CodeMirror.",
  "contributors": [
    "Hyohyeon Jeong <asiandrummer@fb.com>",
    "Lee Byron <lee@leebyron.com> (http://leebyron.com/)"
  ],
  "homepage": "https://github.com/graphql/codemirror-graphql",
  "bugs": {
    "url": "https://github.com/graphql/codemirror-graphql/issues"
  },
  "repository": {
    "type": "git",
    "url": "http://github.com/graphql/codemirror-graphql.git"
  },
  "license": "BSD-3-Clause",
  "files": [
    "hint.js",
    "info.js",
    "jump.js",
    "lint.js",
    "mode.js",
    "utils",
    "variables",
    "results",
    "README.md",
    "LICENSE"
  ],
  "options": {
    "mocha": "--full-trace --require resources/mocha-bootload src/**/__tests__/**/*-test.js",
    "mocha_tdd": "--full-trace --watch --require resources/mocha-bootload src/**/__tests__/**/*-test.js"
  },
  "scripts": {
    "test": "npm run lint && npm run pretty-check && npm run testonly",
    "testonly": "babel-node ./node_modules/.bin/_mocha $npm_package_options_mocha",
    "testwatch": "babel-node --inspect ./node_modules/.bin/_mocha $npm_package_options_mocha_tdd",
    "lint": "eslint src",
    "check": "flow check",
    "build": "babel src --ignore __tests__ --out-dir .",
    "watch": "babel --optional runtime resources/watch.js | node",
    "pretty": "node resources/pretty.js",
    "pretty-check": "node resources/pretty.js --check",
    "preversion": ". ./resources/checkgit.sh && npm test",
    "prepublish": ". ./resources/prepublish.sh"
  },
  "peerDependencies": {
    "codemirror": "^5.26.0",
    "graphql": "^0.6.0 || ^0.7.0 || ^0.8.0-b || ^0.8.0 || ^0.9.0 || ^0.10.0"
  },
  "dependencies": {
    "graphql-language-service-interface": "0.0.19",
    "graphql-language-service-parser": "0.0.15"
  },
  "devDependencies": {
    "babel-cli": "6.24.1",
    "babel-eslint": "7.2.3",
    "babel-plugin-check-es2015-constants": "6.8.0",
    "babel-plugin-syntax-async-functions": "6.13.0",
    "babel-plugin-transform-class-properties": "6.24.1",
    "babel-plugin-transform-es2015-arrow-functions": "6.8.0",
    "babel-plugin-transform-es2015-block-scoped-functions": "6.8.0",
    "babel-plugin-transform-es2015-block-scoping": "6.24.1",
    "babel-plugin-transform-es2015-classes": "6.24.1",
    "babel-plugin-transform-es2015-computed-properties": "6.24.1",
    "babel-plugin-transform-es2015-destructuring": "6.23.0",
    "babel-plugin-transform-es2015-duplicate-keys": "6.24.1",
    "babel-plugin-transform-es2015-function-name": "6.24.1",
    "babel-plugin-transform-es2015-literals": "6.8.0",
    "babel-plugin-transform-es2015-modules-commonjs": "6.24.1",
    "babel-plugin-transform-es2015-object-super": "6.24.1",
    "babel-plugin-transform-es2015-parameters": "6.24.1",
    "babel-plugin-transform-es2015-shorthand-properties": "6.24.1",
    "babel-plugin-transform-es2015-spread": "6.8.0",
    "babel-plugin-transform-es2015-template-literals": "6.22.0",
    "babel-plugin-transform-flow-strip-types": "6.21.0",
    "babel-plugin-transform-object-rest-spread": "6.20.2",
    "babel-plugin-transform-regenerator": "6.24.1",
    "chai": "4.1.0",
    "chai-subset": "1.5.0",
<<<<<<< HEAD
    "codemirror": "5.27.4",
    "eslint": "4.3.0",
=======
    "codemirror": "5.28.0",
    "eslint": "4.2.0",
>>>>>>> a2ee2e0d
    "eslint-plugin-babel": "4.1.1",
    "eslint-plugin-flowtype": "2.35.0",
    "flow-bin": "0.50.0",
    "graphql": "^0.10.1",
    "jsdom": "11.1.0",
    "mocha": "3.4.2",
    "prettier": "^1.4.4",
    "sane": "2.0.0"
  }
}<|MERGE_RESOLUTION|>--- conflicted
+++ resolved
@@ -78,13 +78,8 @@
     "babel-plugin-transform-regenerator": "6.24.1",
     "chai": "4.1.0",
     "chai-subset": "1.5.0",
-<<<<<<< HEAD
-    "codemirror": "5.27.4",
+    "codemirror": "5.28.0",
     "eslint": "4.3.0",
-=======
-    "codemirror": "5.28.0",
-    "eslint": "4.2.0",
->>>>>>> a2ee2e0d
     "eslint-plugin-babel": "4.1.1",
     "eslint-plugin-flowtype": "2.35.0",
     "flow-bin": "0.50.0",
